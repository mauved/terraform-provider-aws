--- conflicted
+++ resolved
@@ -1586,11 +1586,8 @@
 			"aws_route53_resolver_rule_association":                route53resolver.ResourceRuleAssociation(),
 
 			"aws_s3_bucket":                                   s3.ResourceBucket(),
-<<<<<<< HEAD
 			"aws_s3_bucket_accelerate_configuration":          s3.ResourceBucketAccelerateConfiguration(),
-=======
 			"aws_s3_bucket_acl":                               s3.ResourceBucketAcl(),
->>>>>>> 9e698d6f
 			"aws_s3_bucket_analytics_configuration":           s3.ResourceBucketAnalyticsConfiguration(),
 			"aws_s3_bucket_cors_configuration":                s3.ResourceBucketCorsConfiguration(),
 			"aws_s3_bucket_intelligent_tiering_configuration": s3.ResourceBucketIntelligentTieringConfiguration(),
